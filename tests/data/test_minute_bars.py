#
# Copyright 2016 Quantopian, Inc.
#
# Licensed under the Apache License, Version 2.0 (the "License");
# you may not use this file except in compliance with the License.
# You may obtain a copy of the License at
#
#     http://www.apache.org/licenses/LICENSE-2.0
#
# Unless required by applicable law or agreed to in writing, software
# distributed under the License is distributed on an "AS IS" BASIS,
# WITHOUT WARRANTIES OR CONDITIONS OF ANY KIND, either express or implied.
# See the License for the specific language governing permissions and
# limitations under the License.
from datetime import timedelta
import os

from unittest import TestCase

<<<<<<< HEAD
from numpy import nan, array, arange
from numpy.testing import assert_almost_equal
=======
from numpy import (
    arange,
    array,
    int64,
    float64,
    full,
    nan,
    zeros,
)
from numpy.testing import assert_almost_equal, assert_array_equal
>>>>>>> 2fd0f2ae
from pandas import (
    DataFrame,
    DatetimeIndex,
    Timestamp,
    Timedelta,
    NaT,
    date_range,
)
from testfixtures import TempDirectory

from zipline.data.minute_bars import (
    BcolzMinuteBarWriter,
    BcolzMinuteBarReader,
    BcolzMinuteOverlappingData,
    US_EQUITIES_MINUTES_PER_DAY,
)
from zipline.finance.trading import TradingEnvironment


TEST_CALENDAR_START = Timestamp('2015-06-01', tz='UTC')
TEST_CALENDAR_STOP = Timestamp('2015-12-31', tz='UTC')


class BcolzMinuteBarTestCase(TestCase):

    @classmethod
    def setUpClass(cls):
        cls.env = TradingEnvironment()
        all_market_opens = cls.env.open_and_closes.market_open
        all_market_closes = cls.env.open_and_closes.market_close
        indexer = all_market_opens.index.slice_indexer(
            start=TEST_CALENDAR_START,
            end=TEST_CALENDAR_STOP
        )
        cls.market_opens = all_market_opens[indexer]
        cls.market_closes = all_market_closes[indexer]
        cls.test_calendar_start = cls.market_opens.index[0]
        cls.test_calendar_stop = cls.market_opens.index[-1]

    def setUp(self):

        self.dir_ = TempDirectory()
        self.dir_.create()
        self.dest = self.dir_.getpath('minute_bars')
        os.makedirs(self.dest)
        self.writer = BcolzMinuteBarWriter(
            TEST_CALENDAR_START,
            self.dest,
            self.market_opens,
            self.market_closes,
            US_EQUITIES_MINUTES_PER_DAY,
        )
        self.reader = BcolzMinuteBarReader(self.dest)

    def tearDown(self):
        self.dir_.cleanup()

    def test_write_one_ohlcv(self):
        minute = self.market_opens[self.test_calendar_start]
        sid = 1
        data = DataFrame(
            data={
                'open': [10.0],
                'high': [20.0],
                'low': [30.0],
                'close': [40.0],
                'volume': [50.0]
            },
            index=[minute])
        self.writer.write(sid, data)

        open_price = self.reader.get_value(sid, minute, 'open')

        self.assertEquals(10.0, open_price)

        high_price = self.reader.get_value(sid, minute, 'high')

        self.assertEquals(20.0, high_price)

        low_price = self.reader.get_value(sid, minute, 'low')

        self.assertEquals(30.0, low_price)

        close_price = self.reader.get_value(sid, minute, 'close')

        self.assertEquals(40.0, close_price)

        volume_price = self.reader.get_value(sid, minute, 'volume')

        self.assertEquals(50.0, volume_price)

    def test_write_two_bars(self):
        minute_0 = self.market_opens[self.test_calendar_start]
        minute_1 = minute_0 + timedelta(minutes=1)
        sid = 1
        data = DataFrame(
            data={
                'open': [10.0, 11.0],
                'high': [20.0, 21.0],
                'low': [30.0, 31.0],
                'close': [40.0, 41.0],
                'volume': [50.0, 51.0]
            },
            index=[minute_0, minute_1])
        self.writer.write(sid, data)

        open_price = self.reader.get_value(sid, minute_0, 'open')

        self.assertEquals(10.0, open_price)

        high_price = self.reader.get_value(sid, minute_0, 'high')

        self.assertEquals(20.0, high_price)

        low_price = self.reader.get_value(sid, minute_0, 'low')

        self.assertEquals(30.0, low_price)

        close_price = self.reader.get_value(sid, minute_0, 'close')

        self.assertEquals(40.0, close_price)

        volume_price = self.reader.get_value(sid, minute_0, 'volume')

        self.assertEquals(50.0, volume_price)

        open_price = self.reader.get_value(sid, minute_1, 'open')

        self.assertEquals(11.0, open_price)

        high_price = self.reader.get_value(sid, minute_1, 'high')

        self.assertEquals(21.0, high_price)

        low_price = self.reader.get_value(sid, minute_1, 'low')

        self.assertEquals(31.0, low_price)

        close_price = self.reader.get_value(sid, minute_1, 'close')

        self.assertEquals(41.0, close_price)

        volume_price = self.reader.get_value(sid, minute_1, 'volume')

        self.assertEquals(51.0, volume_price)

    def test_write_on_second_day(self):
        second_day = self.test_calendar_start + 1
        minute = self.market_opens[second_day]
        sid = 1
        data = DataFrame(
            data={
                'open': [10.0],
                'high': [20.0],
                'low': [30.0],
                'close': [40.0],
                'volume': [50.0]
            },
            index=[minute])
        self.writer.write(sid, data)

        open_price = self.reader.get_value(sid, minute, 'open')

        self.assertEquals(10.0, open_price)

        high_price = self.reader.get_value(sid, minute, 'high')

        self.assertEquals(20.0, high_price)

        low_price = self.reader.get_value(sid, minute, 'low')

        self.assertEquals(30.0, low_price)

        close_price = self.reader.get_value(sid, minute, 'close')

        self.assertEquals(40.0, close_price)

        volume_price = self.reader.get_value(sid, minute, 'volume')

        self.assertEquals(50.0, volume_price)

    def test_write_empty(self):
        minute = self.market_opens[self.test_calendar_start]
        sid = 1
        data = DataFrame(
            data={
                'open': [0],
                'high': [0],
                'low': [0],
                'close': [0],
                'volume': [0]
            },
            index=[minute])
        self.writer.write(sid, data)

        open_price = self.reader.get_value(sid, minute, 'open')

        assert_almost_equal(nan, open_price)

        high_price = self.reader.get_value(sid, minute, 'high')

        assert_almost_equal(nan, high_price)

        low_price = self.reader.get_value(sid, minute, 'low')

        assert_almost_equal(nan, low_price)

        close_price = self.reader.get_value(sid, minute, 'close')

        assert_almost_equal(nan, close_price)

        volume_price = self.reader.get_value(sid, minute, 'volume')

        assert_almost_equal(0, volume_price)

    def test_write_on_multiple_days(self):

        tds = self.market_opens.index
        days = tds[tds.slice_indexer(
            start=self.test_calendar_start + 1,
            end=self.test_calendar_start + 3
        )]
        minutes = DatetimeIndex([
            self.market_opens[days[0]] + timedelta(minutes=60),
            self.market_opens[days[1]] + timedelta(minutes=120),
        ])
        sid = 1
        data = DataFrame(
            data={
                'open': [10.0, 11.0],
                'high': [20.0, 21.0],
                'low': [30.0, 31.0],
                'close': [40.0, 41.0],
                'volume': [50.0, 51.0]
            },
            index=minutes)
        self.writer.write(sid, data)

        minute = minutes[0]

        open_price = self.reader.get_value(sid, minute, 'open')

        self.assertEquals(10.0, open_price)

        high_price = self.reader.get_value(sid, minute, 'high')

        self.assertEquals(20.0, high_price)

        low_price = self.reader.get_value(sid, minute, 'low')

        self.assertEquals(30.0, low_price)

        close_price = self.reader.get_value(sid, minute, 'close')

        self.assertEquals(40.0, close_price)

        volume_price = self.reader.get_value(sid, minute, 'volume')

        self.assertEquals(50.0, volume_price)

        minute = minutes[1]

        open_price = self.reader.get_value(sid, minute, 'open')

        self.assertEquals(11.0, open_price)

        high_price = self.reader.get_value(sid, minute, 'high')

        self.assertEquals(21.0, high_price)

        low_price = self.reader.get_value(sid, minute, 'low')

        self.assertEquals(31.0, low_price)

        close_price = self.reader.get_value(sid, minute, 'close')

        self.assertEquals(41.0, close_price)

        volume_price = self.reader.get_value(sid, minute, 'volume')

        self.assertEquals(51.0, volume_price)

    def test_no_overwrite(self):
        minute = self.market_opens[TEST_CALENDAR_START]
        sid = 1
        data = DataFrame(
            data={
                'open': [10.0],
                'high': [20.0],
                'low': [30.0],
                'close': [40.0],
                'volume': [50.0]
            },
            index=[minute])
        self.writer.write(sid, data)

        with self.assertRaises(BcolzMinuteOverlappingData):
            self.writer.write(sid, data)

    def test_write_multiple_sids(self):
        """
        Test writing multiple sids.

        Tests both that the data is written to the correct sid, as well as
        ensuring that the logic for creating the subdirectory path to each sid
        does not cause issues from attempts to recreate existing paths.
        (Calling out this coverage, because an assertion of that logic does not
        show up in the test itself, but is exercised by the act of attempting
        to write two consecutive sids, which would be written to the same
        containing directory, `00/00/000001.bcolz` and `00/00/000002.bcolz)

        Before applying a check to make sure the path writing did not
        re-attempt directory creation an OSError like the following would
        occur:

        ```
        OSError: [Errno 17] File exists: '/tmp/tmpR7yzzT/minute_bars/00/00'
        ```
        """
        minute = self.market_opens[TEST_CALENDAR_START]
        sids = [1, 2]
        data = DataFrame(
            data={
                'open': [15.0],
                'high': [17.0],
                'low': [11.0],
                'close': [15.0],
                'volume': [100.0]
            },
            index=[minute])
        self.writer.write(sids[0], data)

        data = DataFrame(
            data={
                'open': [25.0],
                'high': [27.0],
                'low': [21.0],
                'close': [25.0],
                'volume': [200.0]
            },
            index=[minute])
        self.writer.write(sids[1], data)

        sid = sids[0]

        open_price = self.reader.get_value(sid, minute, 'open')

        self.assertEquals(15.0, open_price)

        high_price = self.reader.get_value(sid, minute, 'high')

        self.assertEquals(17.0, high_price)

        low_price = self.reader.get_value(sid, minute, 'low')

        self.assertEquals(11.0, low_price)

        close_price = self.reader.get_value(sid, minute, 'close')

        self.assertEquals(15.0, close_price)

        volume_price = self.reader.get_value(sid, minute, 'volume')

        self.assertEquals(100.0, volume_price)

        sid = sids[1]

        open_price = self.reader.get_value(sid, minute, 'open')

        self.assertEquals(25.0, open_price)

        high_price = self.reader.get_value(sid, minute, 'high')

        self.assertEquals(27.0, high_price)

        low_price = self.reader.get_value(sid, minute, 'low')

        self.assertEquals(21.0, low_price)

        close_price = self.reader.get_value(sid, minute, 'close')

        self.assertEquals(25.0, close_price)

        volume_price = self.reader.get_value(sid, minute, 'volume')

        self.assertEquals(200.0, volume_price)

    def test_pad_data(self):
        """
        Test writing empty data.
        """
        sid = 1
        last_date = self.writer.last_date_in_output_for_sid(sid)
        self.assertIs(last_date, NaT)

        self.writer.pad(sid, TEST_CALENDAR_START)

        last_date = self.writer.last_date_in_output_for_sid(sid)
        self.assertEqual(last_date, TEST_CALENDAR_START)

        freq = self.market_opens.index.freq
        minute = self.market_opens[TEST_CALENDAR_START + freq]
        data = DataFrame(
            data={
                'open': [15.0],
                'high': [17.0],
                'low': [11.0],
                'close': [15.0],
                'volume': [100.0]
            },
            index=[minute])
        self.writer.write(sid, data)

        open_price = self.reader.get_value(sid, minute, 'open')

        self.assertEquals(15.0, open_price)

        high_price = self.reader.get_value(sid, minute, 'high')

        self.assertEquals(17.0, high_price)

        low_price = self.reader.get_value(sid, minute, 'low')

        self.assertEquals(11.0, low_price)

        close_price = self.reader.get_value(sid, minute, 'close')

        self.assertEquals(15.0, close_price)

        volume_price = self.reader.get_value(sid, minute, 'volume')

        self.assertEquals(100.0, volume_price)

    def test_nans(self):
        """
        Test writing empty data.
        """
        sid = 1
        last_date = self.writer.last_date_in_output_for_sid(sid)
        self.assertIs(last_date, NaT)

        self.writer.pad(sid, TEST_CALENDAR_START)

        last_date = self.writer.last_date_in_output_for_sid(sid)
        self.assertEqual(last_date, TEST_CALENDAR_START)

        freq = self.market_opens.index.freq
        minute = self.market_opens[TEST_CALENDAR_START + freq]
        minutes = date_range(minute, periods=9, freq='min')
        data = DataFrame(
            data={
                'open': full(9, nan),
                'high': full(9, nan),
                'low': full(9, nan),
                'close': full(9, nan),
                'volume': full(9, 0),
            },
            index=[minutes])
        self.writer.write(sid, data)

        fields = ['open', 'high', 'low', 'close', 'volume']

        ohlcv_window = self.reader.unadjusted_window(
            fields, minutes[0], minutes[-1], [sid])

        for i, field in enumerate(fields):
            if field != 'volume':
                assert_array_equal(full(9, nan), ohlcv_window[i][0])
            else:
                assert_array_equal(zeros(9), ohlcv_window[i][0])

    def test_differing_nans(self):
        """
        Also test nans of differing values/construction.
        """
        sid = 1
        last_date = self.writer.last_date_in_output_for_sid(sid)
        self.assertIs(last_date, NaT)

        self.writer.pad(sid, TEST_CALENDAR_START)

        last_date = self.writer.last_date_in_output_for_sid(sid)
        self.assertEqual(last_date, TEST_CALENDAR_START)

        freq = self.market_opens.index.freq
        minute = self.market_opens[TEST_CALENDAR_START + freq]
        minutes = date_range(minute, periods=9, freq='min')
        data = DataFrame(
            data={
                'open': ((0b11111111111 << 52) + arange(1, 10, dtype=int64)).
                view(float64),
                'high': ((0b11111111111 << 52) + arange(11, 20, dtype=int64)).
                view(float64),
                'low': ((0b11111111111 << 52) + arange(21, 30, dtype=int64)).
                view(float64),
                'close': ((0b11111111111 << 52) + arange(31, 40, dtype=int64)).
                view(float64),
                'volume': full(9, 0),
            },
            index=[minutes])
        self.writer.write(sid, data)

        fields = ['open', 'high', 'low', 'close', 'volume']

        ohlcv_window = self.reader.unadjusted_window(
            fields, minutes[0], minutes[-1], [sid])

        for i, field in enumerate(fields):
            if field != 'volume':
                assert_array_equal(full(9, nan), ohlcv_window[i][0])
            else:
                assert_array_equal(zeros(9), ohlcv_window[i][0])

    def test_write_cols(self):
        minute_0 = self.market_opens[self.test_calendar_start]
        minute_1 = minute_0 + timedelta(minutes=1)
        sid = 1
        cols = {
            'open': array([10.0, 11.0]),
            'high': array([20.0, 21.0]),
            'low': array([30.0, 31.0]),
            'close': array([40.0, 41.0]),
            'volume': array([50.0, 51.0])
        }
        dts = array([minute_0, minute_1], dtype='datetime64[s]')
        self.writer.write_cols(sid, dts, cols)

        open_price = self.reader.get_value(sid, minute_0, 'open')

        self.assertEquals(10.0, open_price)

        high_price = self.reader.get_value(sid, minute_0, 'high')

        self.assertEquals(20.0, high_price)

        low_price = self.reader.get_value(sid, minute_0, 'low')

        self.assertEquals(30.0, low_price)

        close_price = self.reader.get_value(sid, minute_0, 'close')

        self.assertEquals(40.0, close_price)

        volume_price = self.reader.get_value(sid, minute_0, 'volume')

        self.assertEquals(50.0, volume_price)

        open_price = self.reader.get_value(sid, minute_1, 'open')

        self.assertEquals(11.0, open_price)

        high_price = self.reader.get_value(sid, minute_1, 'high')

        self.assertEquals(21.0, high_price)

        low_price = self.reader.get_value(sid, minute_1, 'low')

        self.assertEquals(31.0, low_price)

        close_price = self.reader.get_value(sid, minute_1, 'close')

        self.assertEquals(41.0, close_price)

        volume_price = self.reader.get_value(sid, minute_1, 'volume')

        self.assertEquals(51.0, volume_price)

    def test_unadjusted_minutes(self):
        """
        Test unadjusted minutes.
        """
        start_minute = self.market_opens[TEST_CALENDAR_START]
        minutes = [start_minute,
                   start_minute + Timedelta('1 min'),
                   start_minute + Timedelta('2 min')]
        sids = [1, 2]
        data_1 = DataFrame(
            data={
                'open': [15.0, nan, 15.1],
                'high': [17.0, nan, 17.1],
                'low': [11.0, nan, 11.1],
                'close': [14.0, nan, 14.1],
                'volume': [1000, 0, 1001]
            },
            index=minutes)
        self.writer.write(sids[0], data_1)

        data_2 = DataFrame(
            data={
                'open': [25.0, nan, 25.1],
                'high': [27.0, nan, 27.1],
                'low': [21.0, nan, 21.1],
                'close': [24.0, nan, 24.1],
                'volume': [2000, 0, 2001]
            },
            index=minutes)
        self.writer.write(sids[1], data_2)

        reader = BcolzMinuteBarReader(self.dest)

        columns = ['open', 'high', 'low', 'close', 'volume']
        sids = [sids[0], sids[1]]
        arrays = reader.unadjusted_window(
            columns, minutes[0], minutes[-1], sids)

        data = {sids[0]: data_1, sids[1]: data_2}

        for i, col in enumerate(columns):
            for j, sid in enumerate(sids):
                assert_almost_equal(data[sid][col], arrays[i][j])

    def test_unadjusted_minutes_early_close(self):
        """
        Test unadjusted minute window, ensuring that early closes are filtered
        out.
        """
        day_before_thanksgiving = Timestamp('2015-11-25', tz='UTC')
        xmas_eve = Timestamp('2015-12-24', tz='UTC')
        market_day_after_xmas = Timestamp('2015-12-28', tz='UTC')

        minutes = [self.market_closes[day_before_thanksgiving] -
                   Timedelta('2 min'),
                   self.market_closes[xmas_eve] - Timedelta('1 min'),
                   self.market_opens[market_day_after_xmas] +
                   Timedelta('1 min')]
        sids = [1, 2]
        data_1 = DataFrame(
            data={
                'open': [
                    15.0, 15.1, 15.2],
                'high': [17.0, 17.1, 17.2],
                'low': [11.0, 11.1, 11.3],
                'close': [14.0, 14.1, 14.2],
                'volume': [1000, 1001, 1002],
            },
            index=minutes)
        self.writer.write(sids[0], data_1)

        data_2 = DataFrame(
            data={
                'open': [25.0, 25.1, 25.2],
                'high': [27.0, 27.1, 27.2],
                'low': [21.0, 21.1, 21.2],
                'close': [24.0, 24.1, 24.2],
                'volume': [2000, 2001, 2002],
            },
            index=minutes)
        self.writer.write(sids[1], data_2)

        reader = BcolzMinuteBarReader(self.dest)

        columns = ['open', 'high', 'low', 'close', 'volume']
        sids = [sids[0], sids[1]]
        arrays = reader.unadjusted_window(
            columns, minutes[0], minutes[-1], sids)

        data = {sids[0]: data_1, sids[1]: data_2}

        start_minute_loc = self.env.market_minutes.get_loc(minutes[0])
        minute_locs = [self.env.market_minutes.get_loc(minute) -
                       start_minute_loc
                       for minute in minutes]

        for i, col in enumerate(columns):
            for j, sid in enumerate(sids):
                assert_almost_equal(data[sid].loc[minutes, col],
                                    arrays[i][j][minute_locs])

    def test_adjust_non_trading_minutes(self):
        start_day = Timestamp('2015-06-01', tz='UTC')
        end_day = Timestamp('2015-06-02', tz='UTC')

        sid = 1
        cols = {
            'open': arange(1, 781),
            'high': arange(1, 781),
            'low': arange(1, 781),
            'close': arange(1, 781),
            'volume': arange(1, 781)
        }
        dts = array(self.env.minutes_for_days_in_range(start_day, end_day))
        self.writer.write_cols(sid, dts, cols)

        self.assertEqual(
            self.reader.get_value(
                sid,
                Timestamp('2015-06-01 20:00:00', tz='UTC'),
                'open'),
            390)
        self.assertEqual(
            self.reader.get_value(
                sid,
                Timestamp('2015-06-02 20:00:00', tz='UTC'),
                'open'),
            780)

        self.assertEqual(
            self.reader.get_value(
                sid,
                Timestamp('2015-06-02', tz='UTC'),
                'open'),
            390)
        self.assertEqual(
            self.reader.get_value(
                sid,
                Timestamp('2015-06-02 20:01:00', tz='UTC'),
                'open'),
            780)

    def test_adjust_non_trading_minutes_half_days(self):
        # half day
        start_day = Timestamp('2015-11-27', tz='UTC')
        end_day = Timestamp('2015-11-30', tz='UTC')

        sid = 1
        cols = {
            'open': arange(1, 601),
            'high': arange(1, 601),
            'low': arange(1, 601),
            'close': arange(1, 601),
            'volume': arange(1, 601)
        }
        dts = array(self.env.minutes_for_days_in_range(start_day, end_day))
        self.writer.write_cols(sid, dts, cols)

        self.assertEqual(
            self.reader.get_value(
                sid,
                Timestamp('2015-11-27 18:00:00', tz='UTC'),
                'open'),
            210)
        self.assertEqual(
            self.reader.get_value(
                sid,
                Timestamp('2015-11-30 21:00:00', tz='UTC'),
                'open'),
            600)

        self.assertEqual(
            self.reader.get_value(
                sid,
                Timestamp('2015-11-27 18:01:00', tz='UTC'),
                'open'),
            210)
        self.assertEqual(
            self.reader.get_value(
                sid,
                Timestamp('2015-11-30', tz='UTC'),
                'open'),
            210)
        self.assertEqual(
            self.reader.get_value(
                sid,
                Timestamp('2015-11-30 21:01:00', tz='UTC'),
                'open'),
            600)<|MERGE_RESOLUTION|>--- conflicted
+++ resolved
@@ -17,10 +17,6 @@
 
 from unittest import TestCase
 
-<<<<<<< HEAD
-from numpy import nan, array, arange
-from numpy.testing import assert_almost_equal
-=======
 from numpy import (
     arange,
     array,
@@ -31,7 +27,6 @@
     zeros,
 )
 from numpy.testing import assert_almost_equal, assert_array_equal
->>>>>>> 2fd0f2ae
 from pandas import (
     DataFrame,
     DatetimeIndex,
